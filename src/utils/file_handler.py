--- conflicted
+++ resolved
@@ -360,12 +360,8 @@
         # Sort links by priority (direct downloads first)
         sorted_links = sorted(download_links, key=lambda x: self._get_link_priority(x))
         
-<<<<<<< HEAD
-        logger.debug(f"Trying to download file from {len(sorted_links)} links")
-=======
         logger.info(f"Trying to download file from {len(sorted_links)} links")
         print(f"📥 Starting download process for {len(sorted_links)} available links...")
->>>>>>> 1ec37144
         
         for i, link in enumerate(sorted_links):
             try:
@@ -373,12 +369,8 @@
                 if not url:
                     continue
                 
-<<<<<<< HEAD
-                logger.debug(f"Attempting download {i+1}/{len(sorted_links)}: {url}")
-=======
                 logger.info(f"Attempting download {i+1}/{len(sorted_links)}: {url}")
                 print(f"🔗 Attempting download {i+1}/{len(sorted_links)}: {url[:80]}...")
->>>>>>> 1ec37144
                 
                 # Generate expected filename
                 expected_filename = None
@@ -391,12 +383,8 @@
                 # Download and validate
                 file_data = await self.download_and_validate_file(url, expected_filename)
                 if file_data:
-<<<<<<< HEAD
-                    logger.debug(f"Successfully downloaded and validated file: {file_data['filename']}")
-=======
                     logger.info(f"Successfully downloaded and validated file: {file_data['filename']}")
                     print(f"✅ Successfully downloaded: {file_data['filename']} ({file_data['size']} bytes)")
->>>>>>> 1ec37144
                     return file_data
                 else:
                     logger.debug(f"Failed to download/validate file from: {url}")
