#!/usr/bin/env python3
"""
Telegram LibGen Bot - Main bot file
A Telegram bot that searches LibGen sites for books and returns download links.
"""

import logging
import re
import os
import asyncio
import time
from typing import Optional, List, Dict, Any
from io import BytesIO
import aiohttp
from telegram import Update, InlineKeyboardButton, InlineKeyboardMarkup
from telegram.ext import (
    Application, 
    CommandHandler, 
    MessageHandler, 
    CallbackQueryHandler,
    ContextTypes,
    filters
)
from dotenv import load_dotenv
from telegram.request import HTTPXRequest

<<<<<<< HEAD
from .libgen_search import LibGenSearcher
from .utils.book_formatter import BookFormatter
from .utils.logger import setup_logger
from .utils.file_handler import FileHandler
=======
from libgen_search import LibGenSearcher
from utils.book_formatter import BookFormatter
from utils.logger import setup_logger
from utils.file_handler import FileHandler
from utils.concurrent_file_handler import ConcurrentFileHandler
from utils.truly_parallel_file_handler import TrulyParallelFileHandler
from utils.http_client import get_http_client, close_http_client, record_request_performance
from monitoring import get_metrics_integration

# Import metrics integration
try:
    from monitoring import get_metrics, track_search_request
    METRICS_AVAILABLE = True
except ImportError:
    METRICS_AVAILABLE = False
    print("Warning: Monitoring metrics not available")
>>>>>>> 1ec37144

# Load environment variables
load_dotenv('/app/.env')

# Setup logging
logger = setup_logger(__name__)

class TelegramLibGenBot:
    """Main bot class for LibGen search functionality."""
    
    def __init__(self, token: str):
        """Initialize the bot with Telegram token."""
        self.token = token
        self.searcher = LibGenSearcher()
        self.formatter = BookFormatter()
        
        # Load configuration from environment variables
        self._load_config()
        
        # Initialize optimized HTTP client
        self.http_client = get_http_client()
        
        # Initialize file handlers if file sending is enabled
        if self.feature_send_files:
            self.file_handler = FileHandler(self._get_file_config())
            self.concurrent_file_handler = ConcurrentFileHandler(self._get_file_config())
            self.truly_parallel_file_handler = TrulyParallelFileHandler(self._get_file_config())
        else:
            self.file_handler = None
            self.concurrent_file_handler = None
            self.truly_parallel_file_handler = None
        
        # Initialize metrics integration
        try:
            from monitoring import initialize_metrics
            # Initialize metrics and start server
            if initialize_metrics(port=8000):
                # Get the metrics integration instance
                from monitoring import get_metrics_integration
                self.metrics_integration = get_metrics_integration()
                self.metrics = self.metrics_integration.metrics
                self.metrics.record_system_status("bot", "initialized")
                logger.info("✅ Metrics integration fully initialized and server started on port 8000")
            else:
                logger.error("❌ Failed to initialize metrics system")
                self.metrics = None
                self.metrics_integration = None
        except Exception as e:
            logger.warning(f"⚠️ Metrics integration not available: {e}")
            self.metrics = None
            self.metrics_integration = None
            
        # Performance tracking
        self.search_stats = {
            'total_searches': 0,
            'successful_searches': 0,
            'failed_searches': 0,
            'average_response_time': 0.0,
            'total_downloads': 0,
            'total_uploads': 0,
            'average_download_speed': 0.0,
            'average_upload_speed': 0.0,
            'total_download_size_mb': 0.0,
            'total_upload_size_mb': 0.0
        }
    
    def _load_config(self):
        """Load all configuration from environment variables."""
        # Telegram settings
        send_doc_env = os.getenv('TELEGRAM_SEND_DOCUMENT', 'false').strip().lower()
        self.send_document_enabled = send_doc_env in ['1', 'true', 'yes', 'on']
        try:
            self.max_download_mb = float(os.getenv('TELEGRAM_MAX_DOWNLOAD_MB', '50'))
        except ValueError:
            self.max_download_mb = 50.0
        
        # Bot behavior settings
        self.books_per_page = int(os.getenv('BOT_BOOKS_PER_PAGE', '5'))
        self.max_links_per_book = int(os.getenv('BOT_MAX_LINKS_PER_BOOK', '8'))
        self.download_links_timeout = float(os.getenv('BOT_DOWNLOAD_LINKS_TIMEOUT', '10.0'))
        self.max_alternative_links = int(os.getenv('BOT_MAX_ALTERNATIVE_LINKS', '3'))
        
        # Performance settings
        self.book_processing_delay = float(os.getenv('BOT_BOOK_PROCESSING_DELAY', '0.1'))
        self.cancellation_check_interval = float(os.getenv('BOT_CANCELLATION_CHECK_INTERVAL', '0.25'))
        self.cancellation_checks_count = int(os.getenv('BOT_CANCELLATION_CHECKS_COUNT', '20'))
        
        # Message customization
        self.bot_name = os.getenv('BOT_NAME', 'LibGen Search Bot')
        self.bot_description = os.getenv('BOT_DESCRIPTION', 'Search for books by sending me a book title, author name, or ISBN.')
        
        # Feature flags
        self.feature_download_links = os.getenv('FEATURE_DOWNLOAD_LINKS', 'true').lower() in ['true', '1', 'yes', 'on']
        self.feature_alternative_search = os.getenv('FEATURE_ALTERNATIVE_SEARCH', 'true').lower() in ['true', '1', 'yes', 'on']
        self.feature_pagination = os.getenv('FEATURE_PAGINATION', 'true').lower() in ['true', '1', 'yes', 'on']
        self.feature_stop_command = os.getenv('FEATURE_STOP_COMMAND', 'true').lower() in ['true', '1', 'yes', 'on']
        self.feature_send_files = os.getenv('FEATURE_SEND_FILES', 'false').lower() in ['true', '1', 'yes', 'on']
        
        # HTTP settings
        self.http_user_agent = os.getenv('HTTP_USER_AGENT', 'Mozilla/5.0 (X11; Linux x86_64) AppleWebKit/537.36 (KHTML, like Gecko) Chrome/123.0 Safari/537.36')
    
    def _get_file_config(self) -> Dict[str, Any]:
        """Get file handling configuration."""
        return {
            'FILE_MIN_SIZE_MB': os.getenv('FILE_MIN_SIZE_MB', '0.1'),
            'FILE_MAX_SIZE_MB': os.getenv('FILE_MAX_SIZE_MB', '50'),
            'FILE_VALIDATION_TIMEOUT': os.getenv('FILE_VALIDATION_TIMEOUT', '30'),
            'FILE_DOWNLOAD_TIMEOUT': os.getenv('FILE_DOWNLOAD_TIMEOUT', '60'),
            'FILE_RETRY_ATTEMPTS': os.getenv('FILE_RETRY_ATTEMPTS', '2'),
            'HTTP_USER_AGENT': self.http_user_agent
        }
        
    async def start_command(self, update: Update, context: ContextTypes.DEFAULT_TYPE) -> None:
        """Handle /start command."""
        if not update.message:
            return
            
        welcome_message = (
            f"🤖 **{self.bot_name}**\n\n"
            f"📚 {self.bot_description}\n\n"
            "✨ **Type your search query to start!**"
        )
        await update.message.reply_text(welcome_message)
        
    async def help_command(self, update: Update, context: ContextTypes.DEFAULT_TYPE) -> None:
        """Handle /help command."""
        if not update.message:
            return
            
        help_message = (
            f"📖 **{self.bot_name} Help**\n\n"
<<<<<<< HEAD
            "🔍 **Search:** Type book title, author, or ISBN\n"
            "🛑 **Stop:** `/stop` to cancel search\n\n"
            "✨ **Features:**\n"
            "📥 Download links\n"
            "📁 Direct file sending\n"
            "📋 Book details\n\n"
            "⚠️ Educational use only"
=======
            "🤖 **Commands:**\n"
            "• 🏁 `/start` - Start the bot\n"
            "• ❓ `/help` - Show this help\n"
            "• 🔍 `/search <query>` - Search for books\n"
            "• 📊 `/stats` - Show bot performance stats\n"
            "• 🛑 `/stop` - Stop current search\n\n"
            "📚 **How to search:**\n"
            "• 📖 Book title: *'The Great Gatsby'*\n"
            "• ✍️ Author name: *'F. Scott Fitzgerald'*\n"
            "• 🔢 ISBN: *'978-0-7432-7356-5'*\n\n"
            "✨ **Features:**\n"
            "🌍 Multiple download sources\n"
            "📥 Direct download links\n"
            "📁 Send files directly (if enabled)\n"
            "📋 Book details (author, year, size, format)\n"
            "⚡ Fast paginated results\n"
            "🚀 Optimized performance\n\n"
            "⚠️ **Note:** This bot is for educational purposes only."
>>>>>>> 1ec37144
        )
        await update.message.reply_text(help_message)
        
    async def stats_command(self, update: Update, context: ContextTypes.DEFAULT_TYPE) -> None:
        """Handle /stats command to show bot performance statistics."""
        if not update.message:
            return
            
        stats = self.search_stats
        success_rate = (stats['successful_searches'] / stats['total_searches'] * 100) if stats['total_searches'] > 0 else 0
        
        stats_message = (
            f"📊 **{self.bot_name} Performance Stats**\n\n"
            f"🔍 **Search Statistics:**\n"
            f"   • Total Searches: {stats['total_searches']}\n"
            f"   • Successful: {stats['successful_searches']}\n"
            f"   • Failed: {stats['failed_searches']}\n"
            f"   • Success Rate: {success_rate:.1f}%\n"
            f"   • Avg Response Time: {stats['average_response_time']:.2f}s\n\n"
            f"📥 **Download Statistics:**\n"
            f"   • Total Downloads: {stats['total_downloads']}\n"
            f"   • Avg Download Speed: {stats['average_download_speed']:.2f} MB/s\n"
            f"   • Total Downloaded: {stats['total_download_size_mb']:.1f} MB\n\n"
            f"📤 **Upload Statistics:**\n"
            f"   • Total Uploads: {stats['total_uploads']}\n"
            f"   • Avg Upload Speed: {stats['average_upload_speed']:.2f} MB/s\n"
            f"   • Total Uploaded: {stats['total_upload_size_mb']:.1f} MB\n\n"
            f"🚀 **Performance:** Optimized with connection pooling and caching"
        )
        await update.message.reply_text(stats_message)
        
    async def stop_command(self, update: Update, context: ContextTypes.DEFAULT_TYPE) -> None:
        """Handle /stop command to cancel current search."""
        if not update.message:
            return
            
        # Set stop flag in user data
        context.user_data['stop_search'] = True
        
        # Clear any cached results
        context.user_data.pop('last_search_results', None)
        context.user_data.pop('download_links', None)
        
        await update.message.reply_text(
            "🛑 **Search stopped!**\n\n"
            "✨ Type a new search query to continue"
        )
        
    async def search_command(self, update: Update, context: ContextTypes.DEFAULT_TYPE) -> None:
        """Handle /search command with query."""
        if not update.message:
            return
            
        if not context.args:
            await update.message.reply_text("❌ Please provide a search query")
            return
            
        query = ' '.join(context.args)
        # Don't await - let search run in background for true concurrency
        asyncio.create_task(self._handle_search_non_blocking(update, context, query))
        
    async def handle_message(self, update: Update, context: ContextTypes.DEFAULT_TYPE) -> None:
        """Handle text messages as search queries."""
        if not update.message or not update.message.text:
            return
            
        query = update.message.text.strip()
        if query:
            # Create a completely non-blocking task
            asyncio.create_task(self._handle_search_non_blocking(update, context, query))
        else:
<<<<<<< HEAD
            await update.message.reply_text("❌ Please send a search query")
=======
            # Use create_task for this too to avoid any blocking
            asyncio.create_task(update.message.reply_text("Please send me a book title, author, or ISBN to search."))
    
    async def _handle_search_non_blocking(self, update: Update, context: ContextTypes.DEFAULT_TYPE, query: str) -> None:
        """Completely non-blocking search handler."""
        try:
            await self.handle_search(update, context, query)
        except Exception as e:
            logger.error(f"Error in non-blocking search: {e}")
            try:
                await update.message.reply_text("❌ An error occurred during search. Please try again.")
            except:
                pass
>>>>>>> 1ec37144
            
    async def handle_search(self, update: Update, context: ContextTypes.DEFAULT_TYPE, query: str) -> None:
        """Process search query and return results with TRUE concurrency."""
        import time
        
        # Get user information for logging
        user_id = update.effective_user.id if update.effective_user else "Unknown"
        username = update.effective_user.username if update.effective_user and update.effective_user.username else "NoUsername"
        
        # Log search request with user details
        logger.info(f"🔍 TRUE CONCURRENT SEARCH - User ID: {user_id} | Username: @{username} | Query: '{query}'")
        
        # Record metrics
        if self.metrics:
            self.metrics.record_user_info(str(user_id), username, "telegram_user", "search_request")
            self.metrics.record_user_activity_detailed(str(user_id), username, "search", query)
            self.metrics.record_user_query_length(str(user_id), username, len(query))
            # Record search request start
            self.metrics.record_search_request("book_search", "started", 0.0, 0)
        
        # Clear any previous stop flag
        context.user_data.pop('stop_search', None)
        
<<<<<<< HEAD
        # Send searching message
        searching_msg = await update.message.reply_text(
            f"🔍 Searching for *'{query}'*..."
        )
=======
        # Track search performance
        start_time = time.time()
        self.search_stats['total_searches'] += 1
        
        # Log that we're starting the search task
        logger.info(f"🚀 Starting TRUE CONCURRENT search task for user {user_id} - query: '{query}'")
        
        # Create a background task that runs independently (non-blocking)
        task = asyncio.create_task(self._process_search_background(update, context, query, None, start_time, user_id))
        # Don't await the task - let it run in background
    
    async def _process_search_background(self, update: Update, context: ContextTypes.DEFAULT_TYPE, query: str, searching_msg, start_time: float, user_id: str) -> None:
        """Process search in background to allow true concurrency."""
        # Get username for metrics
        username = update.effective_user.username if update.effective_user and update.effective_user.username else "NoUsername"
>>>>>>> 1ec37144
        
        try:
            # Send searching message if not already sent
            if searching_msg is None:
                searching_msg = await update.message.reply_text(
                    f"🔍 **Searching for:** *'{query}'*...\n\n"
                    f"⏳ Please wait while I find the best results for you!\n"
                    f"🚀 **TRUE CONCURRENT PROCESSING** - other users can search simultaneously!"
                )
            
            # Perform search with performance tracking and timeout protection
            search_task = asyncio.create_task(self.searcher.search(query))
            
            # Add timeout protection to prevent hanging
            try:
                results = await asyncio.wait_for(search_task, timeout=60.0)  # 60 second timeout
            except asyncio.TimeoutError:
                logger.warning(f"Search timeout for query: '{query}'")
                await searching_msg.edit_text(
                    f"⏰ Search timed out for: '{query}'\n\n"
                    "The search is taking longer than expected. Please try:\n"
                    "• A more specific search term\n"
                    "• Different keywords\n"
                    "• Try again in a moment"
                )
                return
            
            # Check if user stopped search during the search phase
            if context.user_data.get('stop_search'):
                await searching_msg.edit_text("🛑 Search stopped")
                return
            
            # Calculate response time
            response_time = time.time() - start_time
            self.search_stats['successful_searches'] += 1
            
            # Update average response time
            total_successful = self.search_stats['successful_searches']
            current_avg = self.search_stats['average_response_time']
            self.search_stats['average_response_time'] = (
                (current_avg * (total_successful - 1) + response_time) / total_successful
            )
            
            # Log performance with concurrency info
            logger.info(f"✅ TRUE CONCURRENT SEARCH COMPLETED - {response_time:.2f}s | User: {user_id} | Query: '{query}'")
            record_request_performance(f"true_concurrent_search:{query}", response_time)
            
            # Record metrics
            if self.metrics:
                self.metrics.record_user_response_time(str(user_id), username, "search", response_time)
                self.metrics.record_system_status("search_engine", "success")
                # Record successful search
                self.metrics.record_search_request("book_search", "success", response_time, len(results) if results else 0)
            
            if not results:
                await searching_msg.edit_text(
                    f"❌ No results found for *'{query}'*\n\n"
                    "💡 Try different keywords or author name"
                )
                return
                
            # Store results for callbacks and update search status
            context.user_data['last_search_results'] = results
            await searching_msg.edit_text(
<<<<<<< HEAD
                f"🎉 Found {len(results)} results for *'{query}'*"
=======
                f"🎉 **Found {len(results)} results for:** *'{query}'*\n\n"
                f"📤 Sending your results now...\n"
                f"🚀 **TRUE CONCURRENT PROCESSING** - other users can continue searching!"
>>>>>>> 1ec37144
            )
            
            # Check again before starting to send results
            if context.user_data.get('stop_search'):
                await searching_msg.edit_text("🛑 Search stopped")
                return
            
            # Send first 5 books immediately without download links
            await self.send_paginated_results(update, context, results, page=0)
                
        except Exception as e:
            self.search_stats['failed_searches'] += 1
            response_time = time.time() - start_time
            logger.error(f"❌ TRUE CONCURRENT SEARCH ERROR - User: {user_id} | Query: '{query}' | Time: {response_time:.2f}s | Error: {str(e)}")
            record_request_performance(f"true_concurrent_search_error:{query}", response_time)
            
            # Record error metrics
            if self.metrics:
                self.metrics.record_user_response_time(str(user_id), username, "search_error", response_time)
                self.metrics.record_system_status("search_engine", "error")
                # Record failed search
                self.metrics.record_search_request("book_search", "error", response_time, 0)
            
            await searching_msg.edit_text(
<<<<<<< HEAD
                "❌ Search failed. Please try again later."
=======
                f"❌ Search failed for: '{query}'\n\n"
                "This might be due to:\n"
                "• Network connectivity issues\n"
                "• High server load\n"
                "• Temporary mirror unavailability\n\n"
                "Please try again in a moment."
>>>>>>> 1ec37144
            )
            
    async def send_paginated_results(self, update: Update, context: ContextTypes.DEFAULT_TYPE, results: List[Dict[str, Any]], page: int = 0) -> None:
        """Send search results in pages with pagination buttons."""
        books_per_page = self.books_per_page
        start_idx = page * books_per_page
        end_idx = min(start_idx + books_per_page, len(results))
        
        if start_idx >= len(results):
            await update.message.reply_text("❌ No more results")
            return
        
        page_results = results[start_idx:end_idx]
        
        # Create message with book info (no download links)
        message_parts = []
        for i, book in enumerate(page_results, start_idx + 1):
            try:
                title = book.get('title', 'Unknown Title')
                author = book.get('author', 'Unknown Author')
                year = book.get('year', 'Unknown')
                format_ext = book.get('extension', 'Unknown').upper()
                size = book.get('size', 'Unknown')
                
                book_info = f"📚 <b>{i}. {title}</b>\n"
                book_info += f"👤 {author}  •  📄 {format_ext}  •  📅 {year}  •  💾 {size}\n\n"
                
                message_parts.append(book_info)
                
            except Exception as e:
                logger.debug(f"Error processing book {i}: {str(e)}")
                simple_info = f"📚 <b>{i}. {book.get('title', 'Unknown')}</b>\n"
                simple_info += f"⚠️ Error loading details\n\n"
                message_parts.append(simple_info)
        
        # Create message
        message = "".join(message_parts)
        
        # Add page info with emojis
        total_pages = (len(results) + books_per_page - 1) // books_per_page
        message += f"📄 Page {page + 1}/{total_pages}  •  📊 {len(results)} results"
        
        # Create pagination buttons
        buttons = []
        
        # Row 1: Get Download Links buttons for each book on this page
        link_buttons = []
        for i, _ in enumerate(page_results):
            book_idx = start_idx + i
            link_buttons.append(InlineKeyboardButton(f"📥 Links #{book_idx + 1}", callback_data=f"links_{book_idx}"))
        
        # Split link buttons into rows of 2
        for i in range(0, len(link_buttons), 2):
            buttons.append(link_buttons[i:i+2])
        
        # Row 2: Navigation buttons
        nav_buttons = []
        if page > 0:
            nav_buttons.append(InlineKeyboardButton("⬅️ Previous 5", callback_data=f"page_{page-1}"))
        if end_idx < len(results):
            nav_buttons.append(InlineKeyboardButton("➡️ Next 5", callback_data=f"page_{page+1}"))
        
        if nav_buttons:
            buttons.append(nav_buttons)
        
        # Send message with buttons
        keyboard = InlineKeyboardMarkup(buttons)
        await update.message.reply_text(
            message,
            parse_mode='HTML',
            disable_web_page_preview=True,
            reply_markup=keyboard
        )

    async def send_batched_results_with_links(self, update: Update, context: ContextTypes.DEFAULT_TYPE, results: List[Dict[str, Any]]) -> None:
        """Send search results in batches of 5 books with download links."""
        batch_size = 5
        
        for batch_start in range(0, len(results), batch_size):
            # Check if user requested to stop
            if context.user_data.get('stop_search'):
                await update.message.reply_text("🛑 Search stopped")
                return
            
            batch_end = min(batch_start + batch_size, len(results))
            batch_results = results[batch_start:batch_end]
            
            message_parts = []
            
            for i, book in enumerate(batch_results, batch_start + 1):
                # Check for stop request during processing
                if context.user_data.get('stop_search'):
                    await update.message.reply_text("🛑 Search stopped")
                    return
                    
                try:
                    # Format book details
                    title = book.get('title', 'Unknown Title')
                    author = book.get('author', 'Unknown Author')
                    year = book.get('year', 'Unknown')
                    format_ext = book.get('extension', 'Unknown').upper()
                    size = book.get('size', 'Unknown')
                    md5_hash = book.get('md5', '')
                    
                    book_info = f"<b>{i}. {title}</b>\n"
                    book_info += f"<b>Author:</b> {author}\n"
                    book_info += f"<b>Format:</b> {format_ext} | <b>Year:</b> {year} | <b>Size:</b> {size}\n"
                    
                    # Check for stop request before fetching links
                    if context.user_data.get('stop_search'):
                        await update.message.reply_text("🛑 Search stopped")
                        return
                    
                    # Get download links for this book
                    if md5_hash:
                        try:
                            # Use a cancellation-aware wrapper for download link fetching
                            download_links = await self._fetch_links_with_cancellation(
                                md5_hash, context, update
                            )
                            
                            # If None returned, it means operation was cancelled
                            if download_links is None:
                                return
                            
                            # Final check for stop request after fetching links
                            if context.user_data.get('stop_search'):
                                await update.message.reply_text("🛑 Search stopped")
                                return
                            
                            if download_links:
                                book_info += "🔗 **Links:**\n"
                                for link in download_links[:8]:  # Show up to 8 links per book
                                    url = link.get('url', '')
                                    if url:
                                        book_info += f"• {url}\n"
                            else:
                                book_info += "❌ No links available\n"
                        except asyncio.TimeoutError:
                            logger.debug(f"Timeout fetching links for {title}")
                            book_info += "⏰ Timeout - try manual search\n"
                        except Exception as e:
                            logger.debug(f"Failed to get links for {title}: {str(e)}")
                            book_info += "❌ Could not fetch links\n"
                    else:
                        # Try alternative search methods for books without MD5
                        alternative_links = await self.get_alternative_search_links(title, author, format_ext)
                        if alternative_links:
                            book_info += "🔍 **Search Links:**\n"
                            for link in alternative_links[:3]:  # Limit alternative links
                                book_info += f"• {link}\n"
                        else:
                            book_info += "❌ No MD5 hash - try manual search\n"
                    
                    book_info += "\n"
                    message_parts.append(book_info)
                    
                    # Configurable delay between books to allow stop command processing
                    await asyncio.sleep(self.book_processing_delay)
                    
                except Exception as e:
                    logger.debug(f"Error processing book {i}: {str(e)}")
                    simple_info = f"📚 <b>{i}. {book.get('title', 'Unknown')}</b>\n\n"
                    simple_info += f"⚠️ <i>Error loading book details</i>\n\n"
                    simple_info += "━━━━━━━━━━━━━━━━━━━━━━━━━━━━━━\n\n"
                    message_parts.append(simple_info)
            
            # Send the batch message
            batch_message = "".join(message_parts)
            if batch_message:
                try:
                    await update.message.reply_text(
                        batch_message,
                        parse_mode='HTML',
                        disable_web_page_preview=True
                    )
                    
                    # Check for stop request after sending each batch
                    if context.user_data.get('stop_search'):
                        await update.message.reply_text("🛑 Search stopped")
                        return
                        
                except Exception as e:
                    logger.debug(f"Error sending batch message: {str(e)}")
                    # Fallback to plain text
                    await update.message.reply_text(
                        f"📚 **Books {batch_start + 1}-{batch_end}**\n\n"
                        f"⚠️ Error in formatting - please try again"
                    )

    async def get_alternative_search_links(self, title: str, author: str, format_ext: str) -> List[str]:
        """Generate alternative search links for books without MD5 hashes."""
        from urllib.parse import quote
        
        alternative_links = []
        
        # Create search terms
        search_terms = []
        if title and title != 'Unknown Title':
            search_terms.append(quote(title))
        if author and author != 'Unknown Author':
            search_terms.append(quote(author))
        if format_ext and format_ext.upper() != 'UNKNOWN':
            search_terms.append(format_ext.lower())
        
        search_query = '+'.join(search_terms[:3])  # Limit to avoid too long URLs
        
        if search_query:
            # Optimized for English Book Retrieval - Priority Order (September 2025)
            alternative_links.extend([
                # Rank #1: LibGen "Format 2" Mirrors (Top performing for English books)
                f"https://libgen.la/search.php?req={search_query}",
                f"https://libgen.li/search.php?req={search_query}",
                f"https://libgen.gl/search.php?req={search_query}",
                f"https://libgen.vg/search.php?req={search_query}",
                f"https://libgen.bz/search.php?req={search_query}",
                # Rank #2: Anna's Archive (Meta-search aggregating LibGen, Sci-Hub, Z-Library)
                f"https://annas-archive.org/search?q={search_query}",
                f"https://annas-archive.li/search?q={search_query}",
                f"https://annas-archive.se/search?q={search_query}",
                # Rank #3: Z-Library (Large database, good performance)
                f"https://z-library.sk/s/{search_query}",
                # Rank #4: Ocean of PDF (Clean interface, quick downloads)
                f"https://oceanofpdf.com/?s={search_query}",
                # Rank #5: Liber3 (Fast and typically ad-free)
                f"https://liber3.eth.limo/search?q={search_query}",
                # Rank #6: Memory of the World (Solid fallback option)
                f"https://library.memoryoftheworld.org/search?q={search_query}",
                # Additional sources
                f"http://library.lol/search/{search_query}",
                f"https://cyberleninka.ru/search?q={search_query}",
            ])
        
        return alternative_links

    async def handle_callback_query(self, update: Update, context: ContextTypes.DEFAULT_TYPE) -> None:
        """Handle button callback queries for pagination and download links."""
        query = update.callback_query
        await query.answer()
        
        if not query.data:
            return
        
        data = query.data
        
        try:
            if data.startswith('page_'):
                # Handle pagination
                page = int(data.split('_')[1])
                results = context.user_data.get('last_search_results', [])
                
                if not results:
                    await query.edit_message_text("❌ Results expired. Search again.")
                    return
                
                # Update the message with new page
                await self.send_paginated_results_edit(query, context, results, page)
                
            elif data.startswith('links_'):
                # Handle download links request
                book_idx = int(data.split('_')[1])
                results = context.user_data.get('last_search_results', [])
                
                if not results or book_idx >= len(results):
                    await query.edit_message_text("❌ Book not found. Search again.")
                    return
                
                book = results[book_idx]
                await self.show_download_links(query, context, book, book_idx)
                
        except Exception as e:
            logger.debug(f"Callback query error: {str(e)}")
            await query.edit_message_text("❌ Error processing request. Try again.")

    async def send_paginated_results_edit(self, query, context: ContextTypes.DEFAULT_TYPE, results: List[Dict[str, Any]], page: int) -> None:
        """Edit message with new page of results."""
        books_per_page = self.books_per_page
        start_idx = page * books_per_page
        end_idx = min(start_idx + books_per_page, len(results))
        
        if start_idx >= len(results):
            await query.edit_message_text("❌ No more results")
            return
        
        page_results = results[start_idx:end_idx]
        
        # Create message with book info
        message_parts = []
        for i, book in enumerate(page_results, start_idx + 1):
            try:
                title = book.get('title', 'Unknown Title')
                author = book.get('author', 'Unknown Author')
                year = book.get('year', 'Unknown')
                format_ext = book.get('extension', 'Unknown').upper()
                size = book.get('size', 'Unknown')
                
                book_info = f"📚 <b>{i}. {title}</b>\n"
                book_info += f"👤 {author}  •  📄 {format_ext}  •  📅 {year}  •  💾 {size}\n\n"
                
                message_parts.append(book_info)
                
            except Exception as e:
                logger.debug(f"Error processing book {i}: {str(e)}")
                simple_info = f"📚 <b>{i}. {book.get('title', 'Unknown')}</b>\n"
                simple_info += f"⚠️ Error loading details\n\n"
                message_parts.append(simple_info)
        
        # Create message
        message = "".join(message_parts)
        
        # Add page info with emojis
        total_pages = (len(results) + books_per_page - 1) // books_per_page
        message += f"📄 Page {page + 1}/{total_pages}  •  📊 {len(results)} results"
        
        # Create pagination buttons
        buttons = []
        
        # Row 1: Get Download Links buttons for each book on this page
        link_buttons = []
        for i, _ in enumerate(page_results):
            book_idx = start_idx + i
            link_buttons.append(InlineKeyboardButton(f"📥 Links #{book_idx + 1}", callback_data=f"links_{book_idx}"))
        
        # Split link buttons into rows of 2
        for i in range(0, len(link_buttons), 2):
            buttons.append(link_buttons[i:i+2])
        
        # Row 2: Navigation buttons
        nav_buttons = []
        if page > 0:
            nav_buttons.append(InlineKeyboardButton("⬅️ Previous 5", callback_data=f"page_{page-1}"))
        if end_idx < len(results):
            nav_buttons.append(InlineKeyboardButton("➡️ Next 5", callback_data=f"page_{page+1}"))
        
        if nav_buttons:
            buttons.append(nav_buttons)
        
        # Edit message with new content
        keyboard = InlineKeyboardMarkup(buttons)
        await query.edit_message_text(
            message,
            parse_mode='HTML',
            disable_web_page_preview=True,
            reply_markup=keyboard
        )

    async def show_download_links(self, query, context: ContextTypes.DEFAULT_TYPE, book: Dict[str, Any], book_idx: int) -> None:
        """Show download links or send files for a specific book."""
        title = book.get('title', 'Unknown Title')
        md5_hash = book.get('md5')
        
        # Get user information for logging
        user_id = query.from_user.id if query.from_user else "Unknown"
        username = query.from_user.username if query.from_user and query.from_user.username else "NoUsername"
        book_size = book.get('size', 'Unknown')
        book_author = book.get('author', 'Unknown')
        book_format = book.get('extension', 'Unknown')
        
        # Log book request with detailed information
        logger.info(f"📚 BOOK REQUEST - User ID: {user_id} | Username: @{username} | Book: '{title}' | Author: {book_author} | Size: {book_size} | Format: {book_format}")
        
        if not md5_hash:
            # Show alternative search links for books without MD5
            alternative_links = await self.get_alternative_search_links(
                title, 
                book.get('author', ''), 
                book.get('extension', '')
            )
            
            links_text = f"📚 **{title}**\n"
            links_text += f"👤 {book.get('author', 'Unknown')}  •  📄 {book.get('extension', 'Unknown')}  •  📅 {book.get('year', 'Unknown')}  •  💾 {book.get('size', 'Unknown')}\n\n"
            
            if alternative_links:
                links_text += "🔍 **Search Links:**\n\n"
                for i, link in enumerate(alternative_links[:self.max_alternative_links], 1):
                    links_text += f"🌐 **{i}.** {link}\n\n"
            else:
                links_text += "❌ No MD5 hash available"
            
            await query.edit_message_text(
                links_text,
                parse_mode='Markdown',
                disable_web_page_preview=True
            )
            return
        
        # Check if file sending is enabled
        if self.feature_send_files and (self.file_handler or self.truly_parallel_file_handler):
            # Check file size before attempting download
            book_size_str = book.get('size', 'Unknown')
            if book_size_str != 'Unknown':
                try:
                    # Parse size string (e.g., "30 MB", "4 MB", "1.2 GB")
                    import re
                    size_match = re.search(r'(\d+\.?\d*)\s*([A-Za-z]*)', str(book_size_str))
                    if size_match:
                        value = float(size_match.group(1))
                        unit = size_match.group(2).upper() or 'B'
                        
                        # Convert to MB
                        if unit in ['B', 'BYTES']:
                            size_mb = value / (1024 * 1024)
                        elif unit in ['KB', 'KILOBYTES', 'KBYTES']:
                            size_mb = value / 1024
                        elif unit in ['MB', 'MEGABYTES', 'MBYTES']:
                            size_mb = value
                        elif unit in ['GB', 'GIGABYTES', 'GBYTES']:
                            size_mb = value * 1024
                        else:
                            size_mb = 0
                        
                        # Check if file is too large
                        if size_mb > self.max_download_mb:
                            logger.info(f"File too large: {size_mb:.1f}MB > {self.max_download_mb}MB, showing links instead")
                            await self._show_download_links_only(query, context, book, title, md5_hash)
                            return
                except (ValueError, AttributeError):
                    # If size parsing fails, try to download anyway
                    pass
            
            await self._send_book_file(query, context, book, title, md5_hash)
        else:
            await self._show_download_links_only(query, context, book, title, md5_hash)
    
    async def _send_book_file(self, query, context: ContextTypes.DEFAULT_TYPE, book: Dict[str, Any], title: str, md5_hash: str) -> None:
        """Send book file directly through Telegram."""
        import time
        
        # Get user information for logging
        user_id = query.from_user.id if query.from_user else "Unknown"
        username = query.from_user.username if query.from_user and query.from_user.username else "NoUsername"
        book_size = book.get('size', 'Unknown')
        
        # Log download start
        logger.info(f"📥 DOWNLOAD START - User ID: {user_id} | Username: @{username} | Book: '{title}' | Size: {book_size}")
        
        # Show downloading message
        await query.edit_message_text(f"📁 Downloading {title}...")
        
        try:
            # Get download links
            download_links = await asyncio.wait_for(
                self.searcher.get_download_links(md5_hash), 
                timeout=self.download_links_timeout
            )
            
            if not download_links:
                await query.edit_message_text(
                    f"❌ No download links found for *{title}*\n\n"
                    f"🔍 Try manual search with MD5: `{md5_hash}`",
                    parse_mode='Markdown'
                )
                return
            
            # Try to download and validate file
            # Log download progress start
            logger.info(f"📊 DOWNLOAD PROGRESS - User ID: {user_id} | Username: @{username} | Book: '{title}' | Status: Starting download...")
            
            # Track download timing
            download_start_time = time.time()
            # Try truly parallel file handler first
            file_data = None
            try:
                async with self.truly_parallel_file_handler as file_handler:
                    file_data = await file_handler.get_best_file_from_links(download_links, title)
            except Exception as e:
                logger.warning(f"TrulyParallelFileHandler failed: {e}, trying fallback FileHandler")
                
            # Fallback to regular file handler if truly parallel fails
            if not file_data and self.file_handler:
                try:
                    file_data = await self.file_handler.get_best_file_from_links(download_links, title)
                except Exception as e:
                    logger.warning(f"FileHandler fallback also failed: {e}")
            
            download_time = time.time() - download_start_time
            
            if file_data:
                # Calculate download speed
                file_size_mb = file_data['size'] / (1024 * 1024)
                download_speed_mbps = file_size_mb / download_time if download_time > 0 else 0
                
                # Log download completion with speed
                logger.info(f"✅ DOWNLOAD COMPLETE - User ID: {user_id} | Username: @{username} | Book: '{title}' | File Size: {file_size_mb:.2f}MB | Download Speed: {download_speed_mbps:.2f}MB/s | Format: {file_data['extension']}")
                
                # Track upload timing
                upload_start_time = time.time()
                
                # Send file as document
                await query.message.reply_document(
                    document=file_data['data'],
                    filename=file_data['filename'],
                    caption=f"📚 **{title}**\n"
                           f"👤 {book.get('author', 'Unknown')}  •  📄 {file_data['extension'].upper()}  •  💾 {file_data['size']:,} bytes\n\n"
                           f"✅ File sent successfully!"
                )
                
                upload_time = time.time() - upload_start_time
                upload_speed_mbps = file_size_mb / upload_time if upload_time > 0 else 0
                
                # Log upload completion with speed
                logger.info(f"📤 UPLOAD COMPLETE - User ID: {user_id} | Username: @{username} | Book: '{title}' | Upload Speed: {upload_speed_mbps:.2f}MB/s | Upload Time: {upload_time:.2f}s")
                
                # Update speed statistics
                self.search_stats['total_downloads'] += 1
                self.search_stats['total_uploads'] += 1
                self.search_stats['total_download_size_mb'] += file_size_mb
                self.search_stats['total_upload_size_mb'] += file_size_mb
                
                # Update average download speed
                total_downloads = self.search_stats['total_downloads']
                current_avg_download = self.search_stats['average_download_speed']
                self.search_stats['average_download_speed'] = (
                    (current_avg_download * (total_downloads - 1) + download_speed_mbps) / total_downloads
                )
                
                # Update average upload speed
                total_uploads = self.search_stats['total_uploads']
                current_avg_upload = self.search_stats['average_upload_speed']
                self.search_stats['average_upload_speed'] = (
                    (current_avg_upload * (total_uploads - 1) + upload_speed_mbps) / total_uploads
                )
                
                # Update the original message with speed metrics
                await query.edit_message_text(
                    f"✅ File sent successfully!\n\n"
                    f"📚 **{title}**\n"
<<<<<<< HEAD
                    f"📄 {file_data['extension'].upper()}  •  💾 {file_data['size']:,} bytes"
=======
                    f"📄 **Format:** {file_data['extension'].upper()}\n"
                    f"💾 **Size:** {file_data['size']:,} bytes\n\n"
                    f"📊 **Performance Metrics:**\n"
                    f"⬇️ **Download Speed:** {download_speed_mbps:.2f} MB/s\n"
                    f"⬆️ **Upload Speed:** {upload_speed_mbps:.2f} MB/s\n"
                    f"⏱️ **Download Time:** {download_time:.2f}s\n"
                    f"⏱️ **Upload Time:** {upload_time:.2f}s\n\n"
                    f"📈 **Overall Stats:**\n"
                    f"⬇️ **Avg Download Speed:** {self.search_stats['average_download_speed']:.2f} MB/s\n"
                    f"⬆️ **Avg Upload Speed:** {self.search_stats['average_upload_speed']:.2f} MB/s\n"
                    f"📊 **Total Downloads:** {self.search_stats['total_downloads']}\n"
                    f"📊 **Total Uploads:** {self.search_stats['total_uploads']}"
>>>>>>> 1ec37144
                )
            else:
                # Log why download failed
                logger.warning(f"❌ DOWNLOAD FAILED - User ID: {user_id} | Username: @{username} | Book: '{title}' | Reason: No file data returned from download")
                # Fallback to showing links
                await self._show_download_links_only(query, context, book, title, md5_hash)
                
        except asyncio.TimeoutError:
            await query.edit_message_text(
                f"⏰ Timeout downloading *{title}*\n\n"
                f"🔄 Falling back to links..."
            )
            # Fallback to showing links
            await self._show_download_links_only(query, context, book, title, md5_hash)
        except Exception as e:
            logger.debug(f"Error sending file for {title}: {str(e)}")
            await query.edit_message_text(
                f"❌ Error downloading *{title}*\n\n"
                f"🔄 Falling back to links..."
            )
            # Fallback to showing links
            await self._show_download_links_only(query, context, book, title, md5_hash)
    
    async def _show_download_links_only(self, query, context: ContextTypes.DEFAULT_TYPE, book: Dict[str, Any], title: str, md5_hash: str) -> None:
        """Show download links only (fallback method)."""
        # Get user information for logging
        user_id = query.from_user.id if query.from_user else "Unknown"
        username = query.from_user.username if query.from_user and query.from_user.username else "NoUsername"
        book_size = book.get('size', 'Unknown')
        
        # Log download links request
        logger.info(f"🔗 DOWNLOAD LINKS - User ID: {user_id} | Username: @{username} | Book: '{title}' | Size: {book_size} | Reason: File too large or send disabled")
        
        # Show getting links message
        await query.edit_message_text(f"🔗 Getting links for *{title}*...")
        
        try:
            # Get download links with configurable timeout
            download_links = await asyncio.wait_for(
                self.searcher.get_download_links(md5_hash), 
                timeout=self.download_links_timeout
            )
            
            if not download_links:
                await query.edit_message_text(
                    f"❌ No download links found for *{title}*\n\n"
                    f"🔍 Try manual search with MD5: `{md5_hash}`",
                    parse_mode='Markdown'
                )
                return
            
            # Format message with download links
            links_text = f"📚 **{title}**\n"
            links_text += f"👤 {book.get('author', 'Unknown')}  •  📄 {book.get('extension', 'Unknown')}  •  📅 {book.get('year', 'Unknown')}  •  💾 {book.get('size', 'Unknown')}\n\n"
            links_text += "🔗 **Download Links:**\n\n"
            
            for i, link in enumerate(download_links[:self.max_links_per_book], 1):
                url = link.get('url', '')
                if url:
                    links_text += f"📥 **{i}.** {url}\n\n"
            
            links_text += f"🔍 **MD5:** `{md5_hash}`\n\n"
            links_text += "📋 Copy links to browser"
            
            # Log successful completion of download links display
            logger.info(f"✅ LINKS DISPLAYED - User ID: {user_id} | Username: @{username} | Book: '{title}' | Links Count: {len(download_links[:self.max_links_per_book])} | Size: {book_size}")
            
            await query.edit_message_text(
                links_text,
                parse_mode='Markdown',
                disable_web_page_preview=True
            )
            
        except asyncio.TimeoutError:
            await query.edit_message_text(
                f"⏰ Timeout getting links for *{title}*\n\n"
                f"🔍 Try manual search with MD5: `{md5_hash}`",
                parse_mode='Markdown'
            )
        except Exception as e:
            logger.debug(f"Error getting download links: {str(e)}")
            await query.edit_message_text(
                f"❌ Error getting links for *{title}*\n\n"
                "Try again later."
            )

    async def _fetch_links_with_cancellation(self, md5_hash: str, context: ContextTypes.DEFAULT_TYPE, update: Update) -> Optional[List[Dict[str, Any]]]:
        """Fetch download links with frequent cancellation checks."""
        async def check_cancellation():
            """Periodically check for stop requests."""
            for _ in range(self.cancellation_checks_count):  # Configurable cancellation checks
                if context.user_data.get('stop_search'):
                    return True
                await asyncio.sleep(self.cancellation_check_interval)
            return False
        
        # Run the download link fetching and cancellation check concurrently
        try:
            done, pending = await asyncio.wait(
                [
                    asyncio.create_task(self.searcher.get_download_links(md5_hash)),
                    asyncio.create_task(check_cancellation())
                ],
                return_when=asyncio.FIRST_COMPLETED,
                timeout=self.download_links_timeout
            )
            
            # Cancel any remaining tasks
            for task in pending:
                task.cancel()
                try:
                    await task
                except asyncio.CancelledError:
                    pass
            
            # Check if cancellation was requested
            if context.user_data.get('stop_search'):
                await update.message.reply_text("🛑 Search stopped")
                return None
            
            # Get the result from the completed download task
            for task in done:
                if not task.cancelled():
                    try:
                        result = task.result()
                        if isinstance(result, list):  # This is the download links result
                            return result
                        elif isinstance(result, bool) and result:  # This is cancellation signal
                            await update.message.reply_text("🛑 Search stopped")
                            return None
                    except Exception:
                        pass
            
            # If we get here, something went wrong
            return []
            
        except asyncio.TimeoutError:
            logger.debug(f"Timeout fetching links for MD5: {md5_hash}")
            return []
        except Exception as e:
            logger.debug(f"Error in cancellation-aware link fetching: {str(e)}")
            return []

    def _select_best_link(self, links: List[Dict[str, Any]]) -> Optional[Dict[str, Any]]:
        """Select the best download link to send as a document."""
        if not links:
            return None
        # Prefer direct mirror or resolved direct download with filename
        def link_score(link: Dict[str, Any]) -> int:
            score = 0
            link_type = link.get('type', '')
            if link_type in ['direct_mirror', 'direct_download']:
                score += 2
            if link.get('filename'):
                score += 1
            return score
        return sorted(links, key=link_score, reverse=True)[0]

    async def _send_document_from_url(self, update: Update, url: str, referer: Optional[str] = None, suggested_filename: Optional[str] = None) -> None:
        """Download a file from URL (with size cap) and send as Telegram document with proper filename."""
        headers = {
            'User-Agent': self.http_user_agent
        }
        if referer:
            headers['Referer'] = referer
        timeout = aiohttp.ClientTimeout(total=60)
        try:
            async with aiohttp.ClientSession(timeout=timeout) as session:
                # HEAD first to get metadata
                filename = suggested_filename
                content_length = None
                content_type = None
                try:
                    async with session.head(url, headers=headers, allow_redirects=True) as head_resp:
                        content_type = head_resp.headers.get('Content-Type')
                        content_length = head_resp.headers.get('Content-Length')
                        disposition = head_resp.headers.get('Content-Disposition', '')
                        if not filename and disposition:
                            filename = self._extract_filename_from_disposition(disposition)
                except Exception:
                    pass
                # Size guard
                try:
                    if content_length:
                        size_mb = int(content_length) / (1024 * 1024)
                        if size_mb > self.max_download_mb:
                            await update.message.reply_text(
                                f"File too large (~{size_mb:.1f} MB). Use link above."
                            )
                            return
                except Exception:
                    pass
                # Download
                async with session.get(url, headers=headers, allow_redirects=True) as get_resp:
                    final_url = str(get_resp.url)
                    if not filename:
                        disposition = get_resp.headers.get('Content-Disposition', '')
                        if disposition:
                            filename = self._extract_filename_from_disposition(disposition)
                    if not filename:
                        filename = self._infer_filename_from_url(final_url) or 'file'
                    # Stream into memory (bounded by max_download_mb)
                    max_bytes = int(self.max_download_mb * 1024 * 1024)
                    buffer = BytesIO()
                    downloaded = 0
                    
                    # Set up percentage tracking for console
                    content_length = get_resp.headers.get('Content-Length')
                    total_size = int(content_length) if content_length else None
                    last_reported_percent = -1
                    
                    async for chunk in get_resp.content.iter_chunked(1024 * 64):
                        if not chunk:
                            continue
                        buffer.write(chunk)
                        downloaded += len(chunk)
                        
                        # Show percentage progress
                        if total_size:
                            current_percent = int((downloaded / total_size) * 100)
                            if current_percent != last_reported_percent and current_percent % 20 == 0:
                                size_mb = downloaded / (1024 * 1024)
                                total_mb = total_size / (1024 * 1024)
                                print(f"🤖 Bot download progress: {current_percent}% ({size_mb:.1f}MB / {total_mb:.1f}MB) - {filename}")
                                last_reported_percent = current_percent
                        else:
                            # If no total size, show downloaded amount every 10MB
                            if downloaded % (10 * 1024 * 1024) == 0:
                                size_mb = downloaded / (1024 * 1024)
                                print(f"🤖 Bot downloaded: {size_mb:.1f}MB - {filename}")
                        
                        if downloaded > max_bytes:
                            await update.message.reply_text(
                                "Download too large. Use link above."
                            )
                            return
                    buffer.seek(0)
                    await update.message.reply_document(
                        document=buffer,
                        filename=filename,
                        caption=f"📄 {filename}"
                    )
        except Exception as e:
            logger.debug(f"Failed to send document from URL {url}: {e}")
            # Silent failure; links are still provided

    def _extract_filename_from_disposition(self, content_disposition: str) -> Optional[str]:
        if not content_disposition:
            return None
        match_ext = re.search(r"filename\*=(?:UTF-8''|)\s*([^;]+)", content_disposition, flags=re.IGNORECASE)
        if match_ext:
            try:
                from urllib.parse import unquote
                return unquote(match_ext.group(1).strip('"'))
            except Exception:
                return match_ext.group(1).strip('"')
        match = re.search(r'filename="?([^";]+)"?', content_disposition, flags=re.IGNORECASE)
        if match:
            return match.group(1)
        return None

    def _infer_filename_from_url(self, url: str) -> Optional[str]:
        try:
            from urllib.parse import urlparse, unquote
            import os as _os
            path = urlparse(url).path
            if not path:
                return None
            name = _os.path.basename(path)
            name = unquote(name)
            return name if name else None
        except Exception:
            return None
            
        
            
    def run(self) -> None:
        """Start the bot with optimized concurrency settings."""
        logger.info("Starting Telegram LibGen Bot with concurrent processing...")
        
        # Configure proxy if available
        http_proxy = os.getenv('HTTP_PROXY')
        https_proxy = os.getenv('HTTPS_PROXY')
        
        if http_proxy or https_proxy:
            logger.info(f"🔧 Using HTTP proxy: {https_proxy or http_proxy}")
            proxy_url = https_proxy or http_proxy
            # Create HTTPXRequest with proper proxy configuration
            request = HTTPXRequest(proxy_url=proxy_url)
            application = Application.builder().token(self.token).request(request).build()
        else:
<<<<<<< HEAD
            logger.info("🌐 No proxy configured, using direct connection")
            application = Application.builder().token(self.token).build()
=======
            # Use optimized HTTPXRequest for better concurrency
            request = HTTPXRequest(
                connection_pool_size=100,  # Increased connection pool
                read_timeout=30,
                write_timeout=30,
                connect_timeout=30
            )
            application = Application.builder().token(self.token).request(request).build()
>>>>>>> 1ec37144
        
        # Add handlers based on feature flags
        application.add_handler(CommandHandler("start", self.start_command))
        application.add_handler(CommandHandler("help", self.help_command))
        application.add_handler(CommandHandler("search", self.search_command))
        application.add_handler(CommandHandler("stats", self.stats_command))
        
        if self.feature_stop_command:
            application.add_handler(CommandHandler("stop", self.stop_command))
            
        if self.feature_pagination:
            application.add_handler(CallbackQueryHandler(self.handle_callback_query))
            
        application.add_handler(MessageHandler(filters.TEXT & ~filters.COMMAND, self.handle_message))
        
<<<<<<< HEAD
        # Start the bot
        logger.info("🤖 Bot is running...")
        application.run_polling(allowed_updates=Update.ALL_TYPES)
=======
        # Configure concurrency settings
        logger.info("Configuring bot for concurrent processing...")
        logger.info(f"Max connections: 100, Keep-alive: 20, Timeout: 30s")
        
        # Start the bot with optimized polling settings
        logger.info("Bot is running with concurrent processing enabled...")
        application.run_polling(
            allowed_updates=Update.ALL_TYPES,
            drop_pending_updates=True,  # Clear any pending updates
            close_loop=False,  # Keep event loop running for concurrency
            stop_signals=None  # Handle signals manually for graceful shutdown
        )
>>>>>>> 1ec37144


def main():
    """Main function to run the bot."""
    # Get bot token from environment
    bot_token = os.getenv('TELEGRAM_BOT_TOKEN')
    
    if not bot_token:
        logger.error("❌ TELEGRAM_BOT_TOKEN not found in environment variables!")
        print("❌ Error: Please set TELEGRAM_BOT_TOKEN in your .env file")
        return
        
    # Create and run bot
    bot = TelegramLibGenBot(bot_token)
    
    try:
        logger.info("Starting optimized Telegram LibGen Bot...")
        bot.run()
    except KeyboardInterrupt:
        logger.info("🛑 Bot stopped by user")
    except Exception as e:
<<<<<<< HEAD
        logger.error(f"❌ Bot error: {str(e)}")
=======
        logger.error(f"Bot error: {str(e)}")
    finally:
        # Cleanup HTTP client resources
        try:
            close_http_client()
            logger.info("HTTP client resources cleaned up")
        except Exception as e:
            logger.warning(f"Error during cleanup: {str(e)}")
>>>>>>> 1ec37144
        

if __name__ == '__main__':
    main()<|MERGE_RESOLUTION|>--- conflicted
+++ resolved
@@ -24,19 +24,13 @@
 from dotenv import load_dotenv
 from telegram.request import HTTPXRequest
 
-<<<<<<< HEAD
 from .libgen_search import LibGenSearcher
 from .utils.book_formatter import BookFormatter
 from .utils.logger import setup_logger
 from .utils.file_handler import FileHandler
-=======
-from libgen_search import LibGenSearcher
-from utils.book_formatter import BookFormatter
-from utils.logger import setup_logger
-from utils.file_handler import FileHandler
-from utils.concurrent_file_handler import ConcurrentFileHandler
-from utils.truly_parallel_file_handler import TrulyParallelFileHandler
-from utils.http_client import get_http_client, close_http_client, record_request_performance
+from .utils.concurrent_file_handler import ConcurrentFileHandler
+from .utils.truly_parallel_file_handler import TrulyParallelFileHandler
+from .utils.http_client import get_http_client, close_http_client, record_request_performance
 from monitoring import get_metrics_integration
 
 # Import metrics integration
@@ -46,7 +40,6 @@
 except ImportError:
     METRICS_AVAILABLE = False
     print("Warning: Monitoring metrics not available")
->>>>>>> 1ec37144
 
 # Load environment variables
 load_dotenv('/app/.env')
@@ -178,15 +171,6 @@
             
         help_message = (
             f"📖 **{self.bot_name} Help**\n\n"
-<<<<<<< HEAD
-            "🔍 **Search:** Type book title, author, or ISBN\n"
-            "🛑 **Stop:** `/stop` to cancel search\n\n"
-            "✨ **Features:**\n"
-            "📥 Download links\n"
-            "📁 Direct file sending\n"
-            "📋 Book details\n\n"
-            "⚠️ Educational use only"
-=======
             "🤖 **Commands:**\n"
             "• 🏁 `/start` - Start the bot\n"
             "• ❓ `/help` - Show this help\n"
@@ -205,7 +189,6 @@
             "⚡ Fast paginated results\n"
             "🚀 Optimized performance\n\n"
             "⚠️ **Note:** This bot is for educational purposes only."
->>>>>>> 1ec37144
         )
         await update.message.reply_text(help_message)
         
@@ -277,9 +260,6 @@
             # Create a completely non-blocking task
             asyncio.create_task(self._handle_search_non_blocking(update, context, query))
         else:
-<<<<<<< HEAD
-            await update.message.reply_text("❌ Please send a search query")
-=======
             # Use create_task for this too to avoid any blocking
             asyncio.create_task(update.message.reply_text("Please send me a book title, author, or ISBN to search."))
     
@@ -293,7 +273,6 @@
                 await update.message.reply_text("❌ An error occurred during search. Please try again.")
             except:
                 pass
->>>>>>> 1ec37144
             
     async def handle_search(self, update: Update, context: ContextTypes.DEFAULT_TYPE, query: str) -> None:
         """Process search query and return results with TRUE concurrency."""
@@ -317,12 +296,6 @@
         # Clear any previous stop flag
         context.user_data.pop('stop_search', None)
         
-<<<<<<< HEAD
-        # Send searching message
-        searching_msg = await update.message.reply_text(
-            f"🔍 Searching for *'{query}'*..."
-        )
-=======
         # Track search performance
         start_time = time.time()
         self.search_stats['total_searches'] += 1
@@ -338,7 +311,6 @@
         """Process search in background to allow true concurrency."""
         # Get username for metrics
         username = update.effective_user.username if update.effective_user and update.effective_user.username else "NoUsername"
->>>>>>> 1ec37144
         
         try:
             # Send searching message if not already sent
@@ -403,13 +375,9 @@
             # Store results for callbacks and update search status
             context.user_data['last_search_results'] = results
             await searching_msg.edit_text(
-<<<<<<< HEAD
-                f"🎉 Found {len(results)} results for *'{query}'*"
-=======
                 f"🎉 **Found {len(results)} results for:** *'{query}'*\n\n"
                 f"📤 Sending your results now...\n"
                 f"🚀 **TRUE CONCURRENT PROCESSING** - other users can continue searching!"
->>>>>>> 1ec37144
             )
             
             # Check again before starting to send results
@@ -434,16 +402,12 @@
                 self.metrics.record_search_request("book_search", "error", response_time, 0)
             
             await searching_msg.edit_text(
-<<<<<<< HEAD
-                "❌ Search failed. Please try again later."
-=======
                 f"❌ Search failed for: '{query}'\n\n"
                 "This might be due to:\n"
                 "• Network connectivity issues\n"
                 "• High server load\n"
                 "• Temporary mirror unavailability\n\n"
                 "Please try again in a moment."
->>>>>>> 1ec37144
             )
             
     async def send_paginated_results(self, update: Update, context: ContextTypes.DEFAULT_TYPE, results: List[Dict[str, Any]], page: int = 0) -> None:
@@ -971,9 +935,6 @@
                 await query.edit_message_text(
                     f"✅ File sent successfully!\n\n"
                     f"📚 **{title}**\n"
-<<<<<<< HEAD
-                    f"📄 {file_data['extension'].upper()}  •  💾 {file_data['size']:,} bytes"
-=======
                     f"📄 **Format:** {file_data['extension'].upper()}\n"
                     f"💾 **Size:** {file_data['size']:,} bytes\n\n"
                     f"📊 **Performance Metrics:**\n"
@@ -986,7 +947,6 @@
                     f"⬆️ **Avg Upload Speed:** {self.search_stats['average_upload_speed']:.2f} MB/s\n"
                     f"📊 **Total Downloads:** {self.search_stats['total_downloads']}\n"
                     f"📊 **Total Uploads:** {self.search_stats['total_uploads']}"
->>>>>>> 1ec37144
                 )
             else:
                 # Log why download failed
@@ -1278,10 +1238,6 @@
             request = HTTPXRequest(proxy_url=proxy_url)
             application = Application.builder().token(self.token).request(request).build()
         else:
-<<<<<<< HEAD
-            logger.info("🌐 No proxy configured, using direct connection")
-            application = Application.builder().token(self.token).build()
-=======
             # Use optimized HTTPXRequest for better concurrency
             request = HTTPXRequest(
                 connection_pool_size=100,  # Increased connection pool
@@ -1290,7 +1246,6 @@
                 connect_timeout=30
             )
             application = Application.builder().token(self.token).request(request).build()
->>>>>>> 1ec37144
         
         # Add handlers based on feature flags
         application.add_handler(CommandHandler("start", self.start_command))
@@ -1306,11 +1261,6 @@
             
         application.add_handler(MessageHandler(filters.TEXT & ~filters.COMMAND, self.handle_message))
         
-<<<<<<< HEAD
-        # Start the bot
-        logger.info("🤖 Bot is running...")
-        application.run_polling(allowed_updates=Update.ALL_TYPES)
-=======
         # Configure concurrency settings
         logger.info("Configuring bot for concurrent processing...")
         logger.info(f"Max connections: 100, Keep-alive: 20, Timeout: 30s")
@@ -1323,7 +1273,6 @@
             close_loop=False,  # Keep event loop running for concurrency
             stop_signals=None  # Handle signals manually for graceful shutdown
         )
->>>>>>> 1ec37144
 
 
 def main():
@@ -1345,9 +1294,6 @@
     except KeyboardInterrupt:
         logger.info("🛑 Bot stopped by user")
     except Exception as e:
-<<<<<<< HEAD
-        logger.error(f"❌ Bot error: {str(e)}")
-=======
         logger.error(f"Bot error: {str(e)}")
     finally:
         # Cleanup HTTP client resources
@@ -1356,7 +1302,6 @@
             logger.info("HTTP client resources cleaned up")
         except Exception as e:
             logger.warning(f"Error during cleanup: {str(e)}")
->>>>>>> 1ec37144
         
 
 if __name__ == '__main__':
